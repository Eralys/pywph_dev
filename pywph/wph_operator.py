--- conflicted
+++ resolved
@@ -4,6 +4,7 @@
 import numpy as np
 import torch
 import multiprocessing as mp
+from itertools import chain
 from functools import partial
 
 from .filters import GaussianFilter, BumpSteerableWavelet
@@ -221,16 +222,10 @@
         Parameters
         ----------
         classes : str or list of str, optional
-<<<<<<< HEAD
-            Classes of WPH/scaling moments constituting the model. The default is ["S11", "S00", "S01", "C01", "Cphase", "L"].
-        extra_wph_moments : list of lists of length 8, optional
-            Format corresponds to [j1, theta1, p1, j2, theta2, p2, n, alpha]. The default is [].
-=======
             Classes of WPH/scaling moments constituting the model. Possibilities are: "S11", "S00", "C00", "S01", "C01", "Cphase", "L".
             The default is ["S11", "S00", "S01", "C01", "Cphase", "L"].
         extra_wph_moments : list of lists of length 7, optional
-            Format corresponds to [j1, theta1, p1, j2, theta2, p2, n]. The default is [].
->>>>>>> d3c4e12b
+            Format corresponds to [j1, theta1, p1, j2, theta2, p2, n, alpha]. The default is [].
         extra_scaling_moments : list of lists of length 2, optional
             Format corresponds to [j, p]. The default is [].
         cross_moments : bool, optional
@@ -300,9 +295,8 @@
             cnt = 0
             if clas == "S11":
                 for j1 in range(self.j_min, self.J):
-<<<<<<< HEAD
                     for t1 in range((1 + self.cplx) * self.L):
-                        dn_eff = min(self.J - 1 - j1, self.dn)
+                        dn_eff = min(self.J - 1 - j1, dn)
                         for n in range(dn_eff + 1):
                             if n == 0:
                                 wph_indices.append([j1, t1, 1, j1, t1, 1, n, 0])
@@ -315,7 +309,7 @@
             elif clas == "S00":
                 for j1 in range(self.j_min, self.J):
                     for t1 in range((1 + self.cplx) * self.L):
-                        dn_eff = min(self.J - 1 - j1, self.dn)
+                        dn_eff = min(self.J - 1 - j1, dn)
                         for n in range(dn_eff + 1):
                             if n == 0:
                                 wph_indices.append([j1, t1, 0, j1, t1, 0, n, 0])
@@ -324,21 +318,6 @@
                                 for a in range(self.A): # Half of alpha angles is enough even for complex data
                                     wph_indices.append([j1, t1, 0, j1, t1, 0, n, a])
                                     cnt += 1
-=======
-                    for t1 in range(2 * self.L):
-                        dn_eff = min(self.J - 1 - j1, dn)
-                        for n in range(dn_eff * len(alpha_list) + 1):
-                            wph_indices.append([j1, t1, 1, j1, t1, 1, n])
-                            cnt += 1
-                self._moments_indices[0:] += cnt
-            elif clas == "S00":
-                for j1 in range(self.j_min, self.J):
-                    for t1 in range(2 * self.L):
-                        dn_eff = min(self.J - 1 - j1, dn)
-                        for n in range(dn_eff * len(alpha_list) + 1):
-                            wph_indices.append([j1, t1, 0, j1, t1, 0, n])
-                            cnt += 1
->>>>>>> d3c4e12b
                 self._moments_indices[1:] += cnt
             elif clas == "C00": # Non default moments
                 for j1 in range(self.j_min, self.J):
@@ -357,16 +336,15 @@
                 self._moments_indices[2:] += cnt
             elif clas == "C01":
                 for j1 in range(self.j_min, self.J):
-<<<<<<< HEAD
-                    for j2 in range(j1 + 1, self.J):
+                    for j2 in range(j1 + 1, min(j1 + 1 + dj, self.J)):
                         for t1 in range((1 + self.cplx) * self.L):
                             if self.cplx:
-                                t2_range = range(2 * self.L)
+                                t2_range = chain(range(t1 - dl, t1 + dl), range(t1 + L - dl, t1 + L + dl))
                             else:
-                                t2_range = range(t1 - self.L // 2, t1 + self.L // 2)
+                                t2_range = range(t1 - dl, t1 + dl)
                             for t2 in t2_range:
                                 if t1 == t2:
-                                    dn_eff = min(self.J - 1 - j2, self.dn)
+                                    dn_eff = min(self.J - 1 - j2, dn)
                                     for n in range(dn_eff + 1):
                                         if n == 0:
                                             wph_indices.append([j1, t1, 0, j2, t2, 1, n, 0])
@@ -375,26 +353,15 @@
                                             for a in range(2 * self.A): # Factor 2 needed even for real data
                                                 wph_indices.append([j1, t1, 0, j2, t2, 1, n, a])
                                                 cnt += 1
-=======
-                    for j2 in range(j1 + 1, min(j1 + 1 + dj, self.J)):
-                        for t1 in range(2 * self.L):
-                            for t2 in range(t1 - dl, t1 + dl + 1):
-                                if t1 == t2:
-                                    dn_eff = min(self.J - 1 - j2, dn)
-                                    for n in range(dn_eff * len(alpha_list) + 1):
-                                        wph_indices.append([j1, t1, 0, j2, t2, 1, n])
-                                        cnt += 1
->>>>>>> d3c4e12b
                                 else:
                                     wph_indices.append([j1, t1, 0, j2, t2 % ((1 + self.cplx) * self.L), 1, 0, 0])
                                     cnt += 1
                 self._moments_indices[2:] += cnt
             elif clas == "Cphase":
                 for j1 in range(self.j_min, self.J):
-<<<<<<< HEAD
-                    for j2 in range(j1 + 1, self.J):
+                    for j2 in range(j1 + 1, min(j1 + 1 + dj, self.J)):
                         for t1 in range((1 + self.cplx) * self.L):
-                            dn_eff = min(self.J - 1 - j2, self.dn)
+                            dn_eff = min(self.J - 1 - j2, dn)
                             for n in range(dn_eff + 1):
                                 if n == 0:
                                     wph_indices.append([j1, t1, 1, j2, t1, 2 ** (j2 - j1), n, 0])
@@ -403,14 +370,6 @@
                                     for a in range(2 * self.A): # Factor 2 needed even for real data
                                         wph_indices.append([j1, t1, 1, j2, t1, 2 ** (j2 - j1), n, a])
                                         cnt += 1
-=======
-                    for j2 in range(j1 + 1, min(j1 + 1 + dj, self.J)):
-                        for t1 in range(2 * self.L):
-                            dn_eff = min(self.J - 1 - j2, dn)
-                            for n in range(dn_eff * len(alpha_list) + 1):
-                                wph_indices.append([j1, t1, 1, j2, t1, 2 ** (j2 - j1), n])
-                                cnt += 1
->>>>>>> d3c4e12b
                 self._moments_indices[3:] += cnt
             elif clas == "L":
                 # Scaling moments
@@ -434,17 +393,10 @@
         self._psi_1_indices = []
         self._psi_2_indices = []
         for i in range(self.wph_moments_indices.shape[0]):
-<<<<<<< HEAD
             elt = self.wph_moments_indices[i] # [j1, t1, p1, j2, t2, p2, n, a]
-            n_tau = self.dn * (2 * self.A) + 1 # Number of translations per oriented scale
+            n_tau = dn * (2 * self.A) + 1 # Number of translations per oriented scale
             self._psi_1_indices.append((elt[0] - self.j_min)*((1 + self.cplx) * self.L * n_tau) + elt[1]*n_tau)
             self._psi_2_indices.append((elt[3] - self.j_min)*((1 + self.cplx) * self.L * n_tau) + elt[4]*n_tau + elt[6])
-=======
-            elt = self.wph_moments_indices[i] # [j1, t1, p1, j2, t2, p2, n]
-            n_tau = dn * len(alpha_list) + 1 # Number of translations per oriented scale
-            self._psi_1_indices.append((elt[0] - self.j_min)*(2 * self.L * n_tau) + elt[1]*n_tau)
-            self._psi_2_indices.append((elt[3] - self.j_min)*(2 * self.L * n_tau) + elt[4]*n_tau + elt[6])
->>>>>>> d3c4e12b
         self.wph_moments_indices = torch.from_numpy(self.wph_moments_indices).to(self.device)
         self._psi_1_indices = torch.from_numpy(np.array(self._psi_1_indices)).to(self.device, torch.long)
         self._psi_2_indices = torch.from_numpy(np.array(self._psi_2_indices)).to(self.device, torch.long)
